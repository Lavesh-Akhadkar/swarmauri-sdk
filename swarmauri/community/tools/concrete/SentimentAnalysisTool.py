from transformers import pipeline
from transformers import logging as hf_logging
from typing import List, Literal, Dict
from swarmauri.standard.tools.base.ToolBase import ToolBase
from swarmauri.standard.tools.concrete.Parameter import Parameter
from pydantic import Field

hf_logging.set_verbosity_error()


class SentimentAnalysisTool(ToolBase):
    """
    A tool for analyzing the sentiment of the given text using Hugging Face's transformers.
    """

    version: str = "1.0.0"
    parameters: List[Parameter] = Field(
        default_factory=lambda: [
            Parameter(
                name="text",
                type="string",
                description="The text for sentiment analysis",
                required=True,
            )
        ]
    )

    name: str = "SentimentAnalysisTool"
    description: str = "Analyzes the sentiment of the given text."
<<<<<<< HEAD
    type: Literal["SentimentAnalysisTool"] = "SentimentAnalysisTool"

    def __call__(self, text: str) -> Dict[str, str]:
        """
        Performs sentiment analysis on the given text.

        Args:
            text (str): The text to analyze.

        Returns:
            Dict[str, str]: A dictionary containing the sentiment analysis result.
                The dictionary has a single key-value pair, where the key is "sentiment"
                and the value is the sentiment label.
        Raises:
            RuntimeError: If sentiment analysis fails.
        """

=======
    type: Literal['SentimentAnalysisTool'] = 'SentimentAnalysisTool'
    
    def __call__(self, text: str) -> str:
        analyzer = None
>>>>>>> 7b41f380
        try:
            analyzer = pipeline("sentiment-analysis")
            result = analyzer(text)
            return {"sentiment": result[0]["label"]}
        except Exception as e:
            raise RuntimeError(f"Sentiment analysis failed: {str(e)}")
        finally:
            if analyzer is not None:
                del analyzer<|MERGE_RESOLUTION|>--- conflicted
+++ resolved
@@ -27,8 +27,8 @@
 
     name: str = "SentimentAnalysisTool"
     description: str = "Analyzes the sentiment of the given text."
-<<<<<<< HEAD
-    type: Literal["SentimentAnalysisTool"] = "SentimentAnalysisTool"
+    type: Literal['SentimentAnalysisTool'] = 'SentimentAnalysisTool'
+    
 
     def __call__(self, text: str) -> Dict[str, str]:
         """
@@ -44,13 +44,7 @@
         Raises:
             RuntimeError: If sentiment analysis fails.
         """
-
-=======
-    type: Literal['SentimentAnalysisTool'] = 'SentimentAnalysisTool'
-    
-    def __call__(self, text: str) -> str:
         analyzer = None
->>>>>>> 7b41f380
         try:
             analyzer = pipeline("sentiment-analysis")
             result = analyzer(text)
