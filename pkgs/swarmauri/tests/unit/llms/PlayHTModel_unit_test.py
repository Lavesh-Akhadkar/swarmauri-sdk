--- conflicted
+++ resolved
@@ -7,17 +7,14 @@
 from swarmauri.utils.timeout_wrapper import timeout
 from pathlib import Path
 
-<<<<<<< HEAD
+
 # Get the current working directory
 root_dir = Path(__file__).resolve().parents[2]
 
 # Construct file paths dynamically
 file_path = os.path.join(root_dir, "static", "test.mp3")
 file_path2 = os.path.join(root_dir, "static", "test_fr.mp3")
-=======
-file_path = "pkgs/swarmauri/tests/static/test.mp3"
-file_path2 = "pkgs/swarmauri/tests/static/test_fr.mp3"
->>>>>>> 2ccbe8a0
+
 
 load_dotenv()
 
