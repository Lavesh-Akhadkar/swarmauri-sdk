--- conflicted
+++ resolved
@@ -52,12 +52,9 @@
 deepface = "*"
 aiohttp = "*"
 Pillow = "*"
-<<<<<<< HEAD
 python-dotenv = "*"
-=======
 fal-client = "*"
 joblib = ">=1.4.0"
->>>>>>> 4120c58d
 
 
 # Pacmap requires specific version of numba
