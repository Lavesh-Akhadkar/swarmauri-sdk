[tool.poetry]
name = "swarmauri"
version = "0.5.1.dev5"
description = "This repository includes base classes, concrete generics, and concrete standard components within the Swarmauri framework."
authors = ["Jacob Stewart <jacob@swarmauri.com>"]
license = "Apache-2.0"
readme = "README.md"
repository = "http://github.com/swarmauri/swarmauri-sdk"
classifiers = [
    "License :: OSI Approved :: Apache Software License",
    "Programming Language :: Python :: 3.10",
    "Programming Language :: Python :: 3.11",
    "Programming Language :: Python :: 3.12"
]

[tool.poetry.dependencies]
python = ">=3.10,<4.0"
swarmauri_core = "==0.5.1.dev18"
keras = "==3.5.0"
redis = "^4.0"
ai21 = ">=2.2.0"
transformers = ">=4.45.0"
tensorflow = "*"
typing_extensions = "*"
scikit-learn = "*"
gensim = "*"
textblob = "*"
spacy = "*"
pygments = "*"
gradio = "*"
websockets = "*"
openai = "*"
groq = "*"
mistralai = "*"
cohere = "*"
google-generativeai = "*"
anthropic = "*"
scipy = "*"
qdrant-client = "*"
chromadb = "*"
textstat = "*"
nltk = "*"
psutil = "*"
qrcode = "*"
folium = "*"
captcha = "*"
bs4 = "*"
pygithub = "*"
torch = "*"
yake = "==0.4.8"
tf-keras = "==2.17.0"
deepface = "*"
aiohttp = "*"
Pillow = "*"
<<<<<<< HEAD
fal-client = "*"
=======
joblib = "*"

>>>>>>> dededd9a

# Pacmap requires specific version of numba
#numba = ">=0.59.0"
#pacmap = "==0.7.3"



[tool.poetry.dev-dependencies]
flake8 = "^7.0"  # Add flake8 as a development dependency
pytest = "^8.0"  # Ensure pytest is also added if you run tests
pytest-asyncio = ">=0.24.0"

[build-system]
requires = ["poetry-core>=1.0.0"]
build-backend = "poetry.core.masonry.api"

[tool.pytest.ini_options]
norecursedirs = ["combined", "scripts"]

markers = [
    "test: standard test",
    "unit: Unit tests",
    "integration: Integration tests",
    "acceptance: Acceptance tests",
    "experimental: Experimental tests",
]

log_cli = true
log_cli_level = "INFO"
log_cli_format = "%(asctime)s [%(levelname)s] %(message)s"
log_cli_date_format = "%Y-%m-%d %H:%M:%S"

asyncio_default_fixture_loop_scope = "function"<|MERGE_RESOLUTION|>--- conflicted
+++ resolved
@@ -52,12 +52,9 @@
 deepface = "*"
 aiohttp = "*"
 Pillow = "*"
-<<<<<<< HEAD
 fal-client = "*"
-=======
 joblib = "*"
 
->>>>>>> dededd9a
 
 # Pacmap requires specific version of numba
 #numba = ">=0.59.0"
