<<<<<<< HEAD
## Contributing Guidelines

We welcome contributions to improve this project. Please follow these guidelines to ensure a smooth contribution process.

### Code of Conduct
The Code of Conduct for this project will be available soon. Once available, please make sure to review and adhere to it. 

### Reporting Bugs
To report bugs, please follow these steps:

1. **Search Existing Issues:** Before reporting a bug, check the [Issues](https://github.com/swarmauri/swarmauri-sdk/issues) to see if the problem has already been reported or is being addressed.
   
2. **Create a New Bug Report:** If no issue matches, open a new issue using the provided bug report template. Include:
   - Detailed steps to reproduce the bug.
   - The expected and actual behavior.
   - Screenshots, logs, or other helpful information.

### Suggesting New Features
If you have an idea for a new feature, please:

1. **Search Existing Issues:** Review existing issues to see if the feature has already been requested.

2. **Submit a New Feature Request:** If not, create a new issue using the feature request template. Provide:
   - A clear description of the feature.
   - Its potential use cases and benefits to the project.

### Suggesting Enhancements
To suggest improvements to existing features:

1. **Search Existing Issues:** Make sure the enhancement hasn’t already been proposed.

2. **Create an Enhancement Request:** If not, submit an issue with the enhancement request template. Describe:
   - The current functionality.
   - The proposed improvements and how they enhance the project.

### Style Guide
_This section is currently under development and will provide coding style conventions for the project soon._

### How to Contribute

1. **Fork the Repository:**
   - Navigate to the [repository](https://github.com/swarmauri/swarmauri-sdk) and fork it to your GitHub account.
   
2. **Star and Watch:**
   - Star the repo and watch for updates to stay informed.

3. **Clone Your Fork:**
   - Clone your fork to your local machine:  
     `git clone https://github.com/your-username/swarmauri-sdk.git`

4. **Create a New Branch:**
   - Create a feature branch to work on:  
     `git checkout -b feature/your-feature-name`

5. **Make Changes:**
   - Implement your changes. Write meaningful and clear commit messages.
   - Stage and commit your changes:  
     `git add .`  
     `git commit -m "Add a meaningful commit message"`

6. **Push to Your Fork:**
   - Push your branch to your fork:  
     `git push origin feature/your-feature-name`

7. **Write Tests:**  
   - Ensure each new feature has an associated test file.
   - Tests should cover:
     1. **Component Type:** Verify the component is of the expected type.
     2. **Resource Handling:** Validate inputs/outputs and dependencies.
     3. **Serialization:** Ensure data is properly serialized and deserialized.
     4. **Access Method:** Test component accessibility within the system.
     5. **Functionality:** Confirm the feature meets the project requirements.

8. **Create a Pull Request:**  
   - Once your changes are ready, create a pull request (PR) to merge your branch into the main repository. 
   - Provide a detailed description, link to related issues, and request a review.

### Development Setup

1. **Run Tests with GitHub Actions:**
   - GitHub Actions will automatically run tests for your changes. 
   - Check the Actions tab to verify if your changes pass the tests.

2. **Enabling GitHub Actions on Your Fork:**
   - **Check for Workflow Files:** Ensure `.yml` workflow files are present under `.github/workflows` in your fork.
   - **Enable Actions:** 
     - Go to the "**Settings**" tab of your fork.
     - Under "**Actions**" in the left sidebar, ensure Actions are enabled. If not, enable them.

### Licensing
This project is licensed under the [Project License](https://github.com/swarmauri/swarmauri-sdk/blob/master/LICENSE).  
Please ensure that your contributions comply with the terms of the license.
=======
### Code of Conduct
📝 [Code of conduct coming soon]

### Reporting Bugs 🐞
To report a bug, please follow these steps:

1. **🔍 Search Existing Issues**: Before creating a new bug report, check the existing issues to see if the problem has already been reported.
2. **🆕 Create a New Issue**: If no existing issue matches your bug, open a new issue using the provided bug report template. Be sure to include:
   - 🛠️ Detailed steps to reproduce the bug.
   - ✔️ Expected behavior.
   - 📸 Any relevant screenshots or logs.

### Suggesting New Features 💡
To suggest a new feature:

1. **🔍 Search Existing Issues**: Look through existing issues to see if the feature has already been suggested.
2. **🆕 Create a New Feature Request**: If the feature has not been suggested yet, open a new issue using the feature request template. Provide:
   - 📝 A clear description of the feature.
   - 🎯 The purpose of the feature.
   - 📋 Any other relevant details that would help in implementation.

### Suggesting Enhancements 🚀
To suggest enhancements to existing features:

1. **🔍 Search Existing Issues**: Verify if someone has already proposed the enhancement.
2. **🆕 Create a New Enhancement Request**: If the enhancement hasn't been suggested yet, create a new issue using the enhancement request template. Clearly explain:
   - 🛠️ What the enhancement is.
   - 📈 How it improves the current functionality.

### Style Guide
🎨 **[Style guide content coming soon]**

### How to Contribute 🤝
1. **🍴 Fork the Repository**: Fork the repository from [https://github.com/swarmauri/swarmauri-sdk](https://github.com/swarmauri/swarmauri-sdk) to your GitHub account.
2. **⭐ Star and 👀 Watch**: Star and watch the repository to stay updated on changes.
3. **📥 Clone Your Fork**: Clone your fork to your local machine using:
   ```bash
   git clone https://github.com/your-username/swarmauri-sdk.git
    ```
4. **💻 Commit Changes to Your Fork**:
   - Checkout a working branch:
     ```bash
     git checkout -b your-working-branch
     ```
   - Make your changes and commit them with a descriptive message:
     ```bash
     git add .
     git commit -m "Add a meaningful commit message"
     git push origin feature/your-feature-name
     ```

5. **🧪 Testing**: Ensure that every new feature or component has a corresponding test file. The test should cover:
   - **Component Type**: Ensure the component is of the expected type.
   - **📦 Resource Handling**: Validate input/output handling and dependencies.
   - **🗃️ Serialization**: Test proper serialization and deserialization of data.
   - **🔑 Access Method**: Verify how the component is accessed or invoked in the system.
   - **⚙️ Functionality**: Confirm that the component behaves as intended and meets the defined requirements.

6. **📤 Create a Pull Request**: Once your changes are ready, create a pull request to the main repository’s `main` branch. Be sure to:
   - Provide a detailed description of your changes.
   - 🔗 Reference any related issues.
   - 👥 Request reviews from project maintainers.

### Development Setup ⚙️
1. **📄 Check Workflow Logs**: Use GitHub Actions to verify if your changes pass the required tests. Review the logs to ensure the changes work as intended.
2. **⚙️ Enable GitHub Actions for Your Fork**:
   - **🔄 Check for Workflow File**: Ensure that the workflow files (e.g., `staging.yml`) from the original repository are present in the `.github/workflows` directory of your fork.
   - **🔧 Enable Actions**: Navigate to your fork’s **Settings** tab, and under the **Actions** section, ensure that GitHub Actions are enabled.

### Licensing 📜
This project is licensed under the [Project License](https://github.com/swarmauri/swarmauri-sdk/blob/master/LICENSE). Please ensure that all contributions comply with the terms of the license.
>>>>>>> 65ed1ab2
<|MERGE_RESOLUTION|>--- conflicted
+++ resolved
@@ -1,4 +1,3 @@
-<<<<<<< HEAD
 ## Contributing Guidelines
 
 We welcome contributions to improve this project. Please follow these guidelines to ensure a smooth contribution process.
@@ -90,77 +89,4 @@
 
 ### Licensing
 This project is licensed under the [Project License](https://github.com/swarmauri/swarmauri-sdk/blob/master/LICENSE).  
-Please ensure that your contributions comply with the terms of the license.
-=======
-### Code of Conduct
-📝 [Code of conduct coming soon]
-
-### Reporting Bugs 🐞
-To report a bug, please follow these steps:
-
-1. **🔍 Search Existing Issues**: Before creating a new bug report, check the existing issues to see if the problem has already been reported.
-2. **🆕 Create a New Issue**: If no existing issue matches your bug, open a new issue using the provided bug report template. Be sure to include:
-   - 🛠️ Detailed steps to reproduce the bug.
-   - ✔️ Expected behavior.
-   - 📸 Any relevant screenshots or logs.
-
-### Suggesting New Features 💡
-To suggest a new feature:
-
-1. **🔍 Search Existing Issues**: Look through existing issues to see if the feature has already been suggested.
-2. **🆕 Create a New Feature Request**: If the feature has not been suggested yet, open a new issue using the feature request template. Provide:
-   - 📝 A clear description of the feature.
-   - 🎯 The purpose of the feature.
-   - 📋 Any other relevant details that would help in implementation.
-
-### Suggesting Enhancements 🚀
-To suggest enhancements to existing features:
-
-1. **🔍 Search Existing Issues**: Verify if someone has already proposed the enhancement.
-2. **🆕 Create a New Enhancement Request**: If the enhancement hasn't been suggested yet, create a new issue using the enhancement request template. Clearly explain:
-   - 🛠️ What the enhancement is.
-   - 📈 How it improves the current functionality.
-
-### Style Guide
-🎨 **[Style guide content coming soon]**
-
-### How to Contribute 🤝
-1. **🍴 Fork the Repository**: Fork the repository from [https://github.com/swarmauri/swarmauri-sdk](https://github.com/swarmauri/swarmauri-sdk) to your GitHub account.
-2. **⭐ Star and 👀 Watch**: Star and watch the repository to stay updated on changes.
-3. **📥 Clone Your Fork**: Clone your fork to your local machine using:
-   ```bash
-   git clone https://github.com/your-username/swarmauri-sdk.git
-    ```
-4. **💻 Commit Changes to Your Fork**:
-   - Checkout a working branch:
-     ```bash
-     git checkout -b your-working-branch
-     ```
-   - Make your changes and commit them with a descriptive message:
-     ```bash
-     git add .
-     git commit -m "Add a meaningful commit message"
-     git push origin feature/your-feature-name
-     ```
-
-5. **🧪 Testing**: Ensure that every new feature or component has a corresponding test file. The test should cover:
-   - **Component Type**: Ensure the component is of the expected type.
-   - **📦 Resource Handling**: Validate input/output handling and dependencies.
-   - **🗃️ Serialization**: Test proper serialization and deserialization of data.
-   - **🔑 Access Method**: Verify how the component is accessed or invoked in the system.
-   - **⚙️ Functionality**: Confirm that the component behaves as intended and meets the defined requirements.
-
-6. **📤 Create a Pull Request**: Once your changes are ready, create a pull request to the main repository’s `main` branch. Be sure to:
-   - Provide a detailed description of your changes.
-   - 🔗 Reference any related issues.
-   - 👥 Request reviews from project maintainers.
-
-### Development Setup ⚙️
-1. **📄 Check Workflow Logs**: Use GitHub Actions to verify if your changes pass the required tests. Review the logs to ensure the changes work as intended.
-2. **⚙️ Enable GitHub Actions for Your Fork**:
-   - **🔄 Check for Workflow File**: Ensure that the workflow files (e.g., `staging.yml`) from the original repository are present in the `.github/workflows` directory of your fork.
-   - **🔧 Enable Actions**: Navigate to your fork’s **Settings** tab, and under the **Actions** section, ensure that GitHub Actions are enabled.
-
-### Licensing 📜
-This project is licensed under the [Project License](https://github.com/swarmauri/swarmauri-sdk/blob/master/LICENSE). Please ensure that all contributions comply with the terms of the license.
->>>>>>> 65ed1ab2
+Please ensure that your contributions comply with the terms of the license.